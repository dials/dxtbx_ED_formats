"""Format class to recognise images from a camera used for 4D-STEM measurements
(https://doi.org/10.1017/S1431927620019753), which have been converted to SMV"""

from __future__ import absolute_import, division, print_function
import os

from dxtbx.format.FormatSMVADSC import FormatSMVADSC


class FormatSMV4DSTEM(FormatSMVADSC):
    @staticmethod
    def understand(image_file):

        # Allow this class to override FormatSMVADSC with an environment variable
        if "FORCE_SMV_AS_4DSTEM" in os.environ:
            return True

        return False

    def _detector(self):

        distance = float(self._header_dictionary["DISTANCE"])
        beam_x = float(self._header_dictionary["BEAM_CENTER_X"])
        beam_y = float(self._header_dictionary["BEAM_CENTER_Y"])
        pixel_size = float(self._header_dictionary["PIXEL_SIZE"])
        image_size = (
            float(self._header_dictionary["SIZE1"]),
            float(self._header_dictionary["SIZE2"]),
        )
        # Assume GAIN=1 as counting
        binning = {"1x1": 1, "2x2": 2}.get(self._header_dictionary.get("BIN"), 1)
        gain = 1.0
<<<<<<< HEAD
        saturation = 65535 #?
        trusted_range = (0, saturation)
=======
        saturation = 65535  # ?
        trusted_range = (-1, saturation)
>>>>>>> 142039b8
        pedestal = float(self._header_dictionary.get("IMAGE_PEDESTAL", 0))

        return self._detector_factory.simple(
            "PAD",
            distance,
            (beam_y, beam_x),
            "+x",
            "-y",
            (pixel_size, pixel_size),
            image_size,
            trusted_range,
            [],
            gain=gain,
            pedestal=pedestal,
        )

    def _beam(self):
        """Return a simple model for an unpolarised beam."""

        wavelength = float(self._header_dictionary["WAVELENGTH"])
        return self._beam_factory.make_polarized_beam(
            sample_to_source=(0.0, 0.0, 1.0),
            wavelength=wavelength,
            polarization=(0, 1, 0),
            polarization_fraction=0.5,
        )<|MERGE_RESOLUTION|>--- conflicted
+++ resolved
@@ -30,13 +30,9 @@
         # Assume GAIN=1 as counting
         binning = {"1x1": 1, "2x2": 2}.get(self._header_dictionary.get("BIN"), 1)
         gain = 1.0
-<<<<<<< HEAD
         saturation = 65535 #?
         trusted_range = (0, saturation)
-=======
-        saturation = 65535  # ?
-        trusted_range = (-1, saturation)
->>>>>>> 142039b8
+
         pedestal = float(self._header_dictionary.get("IMAGE_PEDESTAL", 0))
 
         return self._detector_factory.simple(
